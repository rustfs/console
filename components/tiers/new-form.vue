--- conflicted
+++ resolved
@@ -66,19 +66,6 @@
             </Field>
           </template>
 
-<<<<<<< HEAD
-          <Field>
-            <FieldLabel>{{ t('Secret Key') }}</FieldLabel>
-            <FieldContent>
-              <Input
-                v-model="formData.secretkey"
-                type="password"
-                autocomplete="off"
-                :placeholder="t('Please enter Secret Key')"
-              />
-            </FieldContent>
-          </Field>
-=======
           <template v-else>
             <Field>
               <FieldLabel>{{ t('Access Key') }}</FieldLabel>
@@ -99,7 +86,6 @@
               </FieldContent>
             </Field>
           </template>
->>>>>>> 0788c041
 
           <Field>
             <FieldLabel>{{ t('Bucket') }}</FieldLabel>
