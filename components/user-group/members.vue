<template>
  <div class="space-y-4">
    <Card class="shadow-none">
      <CardContent class="space-y-4 pt-6">
        <div v-if="!editStatus" class="flex flex-col gap-3 sm:flex-row sm:items-center sm:justify-between">
          <div class="w-full sm:max-w-xs">
            <SearchInput v-model="searchTerm" :placeholder="t('Search User')" clearable class="w-full" />
          </div>
          <Button type="button" variant="outline" class="inline-flex items-center gap-2" @click="startEditing">
            <Icon class="size-4" name="ri:add-line" />
            {{ t('Edit User') }}
          </Button>
        </div>
        <div v-else class="flex flex-col gap-4 sm:flex-row sm:items-end sm:justify-between">
          <div class="flex w-full flex-col gap-2">
            <UserSelector
              v-model="members"
              :label="t('Select user group members')"
              :placeholder="t('Select user group members')"
            />
          </div>
          <div class="flex items-center gap-2 sm:self-end">
            <Button type="button" variant="outline" @click="changeMembers">{{ t('Submit') }}</Button>
          </div>
        </div>
      </CardContent>
    </Card>
    <div v-if="editStatus && members.length" class="flex flex-wrap gap-2">
      <Badge v-for="value in members" :key="value" variant="secondary">
        {{ value }}
      </Badge>
    </div>

    <DataTable :table="table" />
  </div>
</template>

<script setup lang="ts">
import { Icon } from '#components'
import DataTable from '@/components/data-table/data-table.vue'
import { useDataTable } from '@/components/data-table/useDataTable'
import UserSelector from '@/components/user-selector.vue'
import { Button } from '@/components/ui/button'
import { Card, CardContent } from '@/components/ui/card'
import type { ColumnDef } from '@tanstack/vue-table'
import { computed, h, ref, watch } from 'vue'
import { useI18n } from 'vue-i18n'

const props = defineProps<{
  group: {
    name: string
    members: string[]
  }
}>()

const emit = defineEmits<{ (e: 'search'): void }>()

const { updateGroupMembers } = useGroups()
const { t } = useI18n()

const message = useMessage()

const editStatus = ref(false)
const searchTerm = ref('')
const members = ref<string[]>([])

interface MemberItem {
  name: string
}

const membersData = computed<MemberItem[]>(() => (props.group?.members ?? []).map(name => ({ name })))

const columns: ColumnDef<MemberItem>[] = [
  {
    id: 'name',
    header: () => t('Name'),
    cell: ({ row }) => h('span', { class: 'font-medium' }, row.original.name),
  },
]

const { table } = useDataTable<MemberItem>({
  data: membersData,
  columns,
  getRowId: row => row.name,
})

watch(searchTerm, value => {
  table.getColumn('name')?.setFilterValue(value || undefined)
})

watch(
  () => props.group.members,
  newMembers => {
    members.value = [...(newMembers ?? [])]
  },
  { immediate: true }
)

const startEditing = () => {
  members.value = [...(props.group.members ?? [])]
  editStatus.value = true
}

watch(
  () => props.group.name,
  () => {
    editStatus.value = false
  }
)

const changeMembers = async () => {
  try {
    const currentMembers = props.group.members ?? []
    const nowRemoveMembers = currentMembers.filter(item => !members.value.includes(item))

    if (nowRemoveMembers.length) {
      await updateGroupMembers({
        group: props.group.name,
        members: nowRemoveMembers,
        isRemove: true,
        groupStatus: 'enabled',
      })
    }

    await updateGroupMembers({
      group: props.group.name,
      members: members.value,
      isRemove: false,
      groupStatus: 'enabled',
    })

    message.success(t('Edit Success'))
    editStatus.value = false
    emit('search')
  } catch (error) {
<<<<<<< HEAD
    message.error('修改失败')
=======
    message.error(t('Edit Failed'))
>>>>>>> 0788c041
  }
}
</script><|MERGE_RESOLUTION|>--- conflicted
+++ resolved
@@ -133,11 +133,7 @@
     editStatus.value = false
     emit('search')
   } catch (error) {
-<<<<<<< HEAD
-    message.error('修改失败')
-=======
     message.error(t('Edit Failed'))
->>>>>>> 0788c041
   }
 }
 </script>