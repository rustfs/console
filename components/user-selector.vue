--- conflicted
+++ resolved
@@ -141,12 +141,9 @@
       </Popover>
     </FieldContent>
   </Field>
-<<<<<<< HEAD
-=======
   <!-- <div v-if="showBadges && modelValue.length" class="flex flex-wrap gap-2">
     <Badge v-for="value in modelValue" :key="value" variant="secondary">
       {{ userLabelMap[value] ?? value }}
     </Badge>
   </div> -->
->>>>>>> 0788c041
 </template>