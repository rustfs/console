<template>
  <page>
    <page-header>
      <h1 class="text-2xl font-bold">{{ t('Users') }}</h1>
      <template #actions>
        <SearchInput v-model="searchTerm" :placeholder="t('Search Access User')" clearable class="max-w-xs" />
        <Button type="button" variant="outline" :disabled="!selectedKeys.length" @click="deleteByList">
          <Icon class="size-4" name="ri:delete-bin-5-line" />
          {{ t('Delete Selected') }}
        </Button>
        <Button type="button" variant="outline" :disabled="!selectedKeys.length" @click="addToGroup">
          <Icon class="size-4" name="ri:group-2-fill" />
          {{ t('Add to Group') }}
        </Button>
        <Button type="button" variant="outline" @click="addUserItem">
          <Icon class="size-4" name="ri:add-line" />
          {{ t('Add User') }}
        </Button>
      </template>
    </page-header>

    <div class="space-y-4">
      <DataTable
        :table="table"
        :is-loading="loading"
        :empty-title="t('No Data')"
<<<<<<< HEAD
        :empty-description="t('Create a user to get started.')"
=======
        :empty-description="t('Create a user to get started')"
>>>>>>> 0788c041
        table-class="min-w-full"
      />
      <DataTablePagination :table="table" />

      <user-new-form ref="newItemRef" @search="getDataList" />
      <user-edit-form ref="editItemRef" @search="getDataList" />
    </div>
  </page>
</template>

<script setup lang="ts">
import { Icon } from '#components'
import DataTablePagination from '@/components/data-table/data-table-pagination.vue'
import DataTable from '@/components/data-table/data-table.vue'
import { useDataTable } from '@/components/data-table/useDataTable'
import {
  AlertDialog,
  AlertDialogAction,
  AlertDialogCancel,
  AlertDialogContent,
  AlertDialogFooter,
  AlertDialogHeader,
  AlertDialogTitle,
  AlertDialogTrigger,
} from '@/components/ui/alert-dialog'
import { Button } from '@/components/ui/button'
import type { ColumnDef } from '@tanstack/vue-table'
import { computed, h, onMounted, ref, watch } from 'vue'
import { useI18n } from 'vue-i18n'

const { t } = useI18n()

const { listUsers, deleteUser } = useUsers()
const dialog = useDialog()
const message = useMessage()

interface UserRow {
  accessKey: string
  [key: string]: unknown
}

const searchTerm = ref('')
const loading = ref(false)
const listData = ref<UserRow[]>([])

const newItemRef = ref()
const editItemRef = ref()

async function deleteItem(row: UserRow) {
  try {
    await deleteUser(row.accessKey)
    message.success(t('Delete Success'))
    table.resetRowSelection()
    await getDataList()
  } catch (error) {
    message.error(t('Delete Failed'))
  }
}

function openEditItem(row: UserRow) {
  editItemRef.value?.openDialog(row)
}

function addUserItem() {
  newItemRef.value?.openDialog()
}

const addToGroup = () => {}

async function getDataList() {
  loading.value = true
  try {
    const res = await listUsers()
    listData.value = Object.entries(res).map(([username, info]) => ({
      accessKey: username,
      ...(typeof info === 'object' ? info : {}),
    }))
  } catch (error) {
    message.error(t('Failed to get data'))
  } finally {
    loading.value = false
  }
  table.resetRowSelection()
}

const columns: ColumnDef<UserRow>[] = [
  {
    accessorKey: 'accessKey',
    header: () => t('Name'),
    cell: ({ row }) => h('span', { class: 'font-medium' }, row.original.accessKey),
    filterFn: 'includesString',
  },
  {
    id: 'actions',
    header: () => t('Actions'),
    enableSorting: false,
    enableHiding: false,
    meta: {
      width: 200,
    },
    cell: ({ row }) =>
      h('div', { class: 'flex items-center gap-2' }, [
        h(
          Button,
          {
            type: 'button',
            size: 'sm',
            variant: 'outline',
            onClick: () => openEditItem(row.original),
          },
          () => [h(Icon, { class: 'size-4', name: 'ri:edit-2-line' }), h('span', t('Edit'))]
        ),
        h(
          AlertDialog,
          {},
          {
            default: () => [
              h(
                AlertDialogTrigger,
                { asChild: true },
                {
                  default: () =>
                    h(
                      Button,
                      {
                        type: 'button',
                        size: 'sm',
                        variant: 'outline',
                      },
                      () => [h(Icon, { class: 'size-4', name: 'ri:delete-bin-5-line' }), h('span', t('Delete'))]
                    ),
                }
              ),
              h(
                AlertDialogContent,
                {},
                {
                  default: () => [
                    h(AlertDialogHeader, {}, { default: () => h(AlertDialogTitle, {}, () => t('Confirm Delete')) }),
                    h(
                      AlertDialogFooter,
                      {},
                      {
                        default: () => [
                          h(AlertDialogCancel, {}, () => t('Cancel')),
                          h(
                            AlertDialogAction,
                            {
                              onClick: () => deleteItem(row.original),
                            },
                            () => t('Delete')
                          ),
                        ],
                      }
                    ),
                  ],
                }
              ),
            ],
          }
        ),
      ]),
  },
]

const { table, selectedRows, selectedRowIds } = useDataTable<UserRow>({
  data: listData,
  columns,
  getRowId: row => row.accessKey,
  enableRowSelection: true,
})

const selectedKeys = computed(() => selectedRowIds.value)

function deleteByList() {
  if (!selectedKeys.value.length) return
  dialog.error({
    title: t('Warning'),
    content: t('Are you sure you want to delete all selected users?'),
    positiveText: t('Confirm'),
    negativeText: t('Cancel'),
    onPositiveClick: async () => {
      try {
        await Promise.all(selectedKeys.value.map(item => deleteUser(item)))
        message.success(t('Delete Success'))
        table.resetRowSelection()
        await getDataList()
      } catch (error) {
        message.error(t('Delete Failed'))
      }
    },
  })
}

watch(searchTerm, value => {
  table.getColumn('accessKey')?.setFilterValue(value || undefined)
})

onMounted(() => {
  getDataList()
})
</script><|MERGE_RESOLUTION|>--- conflicted
+++ resolved
@@ -24,11 +24,7 @@
         :table="table"
         :is-loading="loading"
         :empty-title="t('No Data')"
-<<<<<<< HEAD
-        :empty-description="t('Create a user to get started.')"
-=======
         :empty-description="t('Create a user to get started')"
->>>>>>> 0788c041
         table-class="min-w-full"
       />
       <DataTablePagination :table="table" />
